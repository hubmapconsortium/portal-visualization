import json
from pathlib import Path
from os import environ
from dataclasses import dataclass

import pytest

from hubmap_commons.type_client import TypeClient

from src.builder_factory import get_view_config_builder


<<<<<<< HEAD
good_entity_paths = list((Path(__file__).parent / 'good-fixtures').glob("*/*-entity.json"))
assert len(good_entity_paths) > 0

bad_entity_paths = list((Path(__file__).parent / 'bad-fixtures').glob("*-entity.json"))
assert len(bad_entity_paths) > 0
=======
@dataclass
class MockResponse:
    content: str


entity_paths = list((Path(__file__).parent / 'fixtures').glob("*/*-entity.json"))
assert len(entity_paths) > 0
>>>>>>> 6ddd1a53


def get_assay(name):
    # This code could also be used in portal-ui.
    # search-api might skip the REST interface.
    type_client = TypeClient('https://search.api.hubmapconsortium.org')
    return type_client.getAssayType(name)


@pytest.mark.parametrize(
<<<<<<< HEAD
    "entity_path", good_entity_paths, ids=lambda path: f'{path.parent.name}/{path.name}')
def test_entity_to_vitessce_conf(entity_path):
=======
    "entity_path", entity_paths, ids=lambda path: f'{path.parent.name}/{path.name}')
def test_entity_to_vitessce_conf(entity_path, mocker):
>>>>>>> 6ddd1a53
    entity = json.loads(entity_path.read_text())
    Builder = get_view_config_builder(entity, get_assay)
    assert Builder.__name__ == entity_path.parent.name

    # Envvars should not be set during normal test runs,
    # but to test the end-to-end integration, they are useful.
    groups_token = environ.get('GROUPS_TOKEN', 'groups_token')
    assets_url = environ.get('ASSETS_URL', 'https://example.com')
    if 'ASSETS_URL' not in environ:
        mock_response = (
            MockResponse(content=b'\x01')
            if 'http200' in entity_path.name else
            MockResponse(content=b'something else')
        )
        mocker.patch('requests.get', return_value=mock_response)

    builder = Builder(entity, groups_token, assets_url)
    conf = builder.get_conf_cells().conf

    expected_conf_path = entity_path.parent / entity_path.name.replace('-entity', '-conf')
    expected_conf = json.loads(expected_conf_path.read_text())
    assert expected_conf == conf


@pytest.mark.parametrize(
    "entity_path", bad_entity_paths, ids=lambda path: path.name)
def test_entity_to_error(entity_path):
    entity = json.loads(entity_path.read_text())
    with pytest.raises(Exception) as error_info:
        Builder = get_view_config_builder(entity, get_assay)
        builder = Builder(entity, 'groups_token', 'https://example.com/')
        builder.get_conf_cells()
    actual_error = f'{error_info.type.__name__}: {error_info.value.args[0]}'

    error_expected_path = (
        entity_path.parent / entity_path.name.replace('-entity.json', '-error.txt'))
    expected_error = error_expected_path.read_text().strip()
    assert actual_error == expected_error<|MERGE_RESOLUTION|>--- conflicted
+++ resolved
@@ -10,21 +10,15 @@
 from src.builder_factory import get_view_config_builder
 
 
-<<<<<<< HEAD
+@dataclass
+class MockResponse:
+    content: str
+
 good_entity_paths = list((Path(__file__).parent / 'good-fixtures').glob("*/*-entity.json"))
 assert len(good_entity_paths) > 0
 
 bad_entity_paths = list((Path(__file__).parent / 'bad-fixtures').glob("*-entity.json"))
 assert len(bad_entity_paths) > 0
-=======
-@dataclass
-class MockResponse:
-    content: str
-
-
-entity_paths = list((Path(__file__).parent / 'fixtures').glob("*/*-entity.json"))
-assert len(entity_paths) > 0
->>>>>>> 6ddd1a53
 
 
 def get_assay(name):
@@ -35,13 +29,8 @@
 
 
 @pytest.mark.parametrize(
-<<<<<<< HEAD
     "entity_path", good_entity_paths, ids=lambda path: f'{path.parent.name}/{path.name}')
-def test_entity_to_vitessce_conf(entity_path):
-=======
-    "entity_path", entity_paths, ids=lambda path: f'{path.parent.name}/{path.name}')
 def test_entity_to_vitessce_conf(entity_path, mocker):
->>>>>>> 6ddd1a53
     entity = json.loads(entity_path.read_text())
     Builder = get_view_config_builder(entity, get_assay)
     assert Builder.__name__ == entity_path.parent.name
