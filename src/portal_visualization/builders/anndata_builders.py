--- conflicted
+++ resolved
@@ -1,4 +1,5 @@
 from functools import cached_property
+
 from vitessce import (
     VitessceConfig,
     AnnDataWrapper,
@@ -16,14 +17,11 @@
 import re
 
 from .base_builders import ViewConfBuilder
-<<<<<<< HEAD
 from ..utils import get_conf_cells, read_zip_zarr, get_found_images
 from ..constants import ZARR_PATH, ZIP_ZARR_PATH
 from ..paths import (IMAGE_PYRAMID_DIR, OFFSETS_DIR)
-=======
 from ..utils import get_conf_cells, read_zip_zarr
 from ..constants import ZARR_PATH, ZIP_ZARR_PATH, MULTIOMIC_ZARR_PATH
->>>>>>> 94a63126
 
 RNA_SEQ_ANNDATA_FACTOR_PATHS = [f"obs/{key}" for key in [
     "marker_gene_0",
@@ -47,7 +45,7 @@
         # Spatially resolved RNA-seq assays require some special handling,
         # and others do not.
         self._is_spatial = False
-        self._is_zarr_zip = False
+        self._scatterplot_w = 6 if self.is_annotated else 9
         self._spatial_w = 0
         self._obs_set_paths = None
         self._obs_set_names = None
@@ -56,11 +54,10 @@
         self._marker = None
         self._gene_alias = None
         self._views = None
-        self._is_annotated = None
-        self._scatterplot_w = None
 
     @cached_property
     def zarr_store(self):
+        zarr_path = 'hubmap_ui/anndata-zarr/secondary_analysis.zarr'
         request_init = self._get_request_init() or {}
         zarr_path = ZIP_ZARR_PATH if self._is_zarr_zip else ZARR_PATH
 
