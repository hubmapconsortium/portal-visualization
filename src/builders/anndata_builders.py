--- conflicted
+++ resolved
@@ -36,16 +36,8 @@
         # or AnnData default (like X_umap or X).
         cell_set_obs = ["leiden"]
         cell_set_obs_names = ["Leiden"]
-<<<<<<< HEAD
         dags = [dag
                 for dag in self._entity['metadata']['dag_provenance_list'] if 'name' in dag]
-        if(any(['azimuth-annotate' in dag['origin'] for dag in dags])):  # pragma: no cover
-            cell_set_obs.append("predicted.ASCT.celltype")
-            cell_set_obs_names.append("Predicted ASCT Cell Type")
-=======
-        dags = [
-            dag for dag in self._entity['metadata']['dag_provenance_list']
-            if 'name' in dag]
         if(any(['azimuth-annotate' in dag['origin'] for dag in dags])):  # pragma: no cover
             request_init = self._get_request_init() or {}
             headers = request_init.get('headers', {})
@@ -55,7 +47,6 @@
             if response.content == b'\x01':
                 cell_set_obs.append("predicted.ASCT.celltype")
                 cell_set_obs_names.append("Predicted ASCT Cell Type")
->>>>>>> 6ddd1a53
         dataset = vc.add_dataset(name=self._uuid).add_object(AnnDataWrapper(
             adata_url=adata_url,
             mappings_obsm=["X_umap"],
@@ -73,8 +64,7 @@
                 "marker_gene_4"
             ],
             request_init=self._get_request_init()
-        )
-        )
+        ))
         vc = self._setup_anndata_view_config(vc, dataset)
         return ConfCells(vc.to_dict(), None)
 
