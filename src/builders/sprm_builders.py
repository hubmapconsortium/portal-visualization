import re
from pathlib import Path

from vitessce import (
    VitessceConfig,
    MultiImageWrapper,
    OmeTiffWrapper,
    AnnDataWrapper,
    Component as cm,
    DataType as dt,
    FileType as ft,
)

from .base_builders import ViewConfBuilder
from ..utils import get_matches, get_conf_cells
from ..paths import (
    SPRM_JSON_DIR, STITCHED_REGEX, CODEX_TILE_DIR,
    TILE_REGEX, STITCHED_IMAGE_DIR, SPRM_PYRAMID_SUBDIR, IMAGE_PYRAMID_DIR
)
from .imaging_builders import ImagePyramidViewConfBuilder


class CytokitSPRMViewConfigError(Exception):
    """Raised when one of the individual SPRM view configs errors out for Cytokit"""
    pass


class SPRMViewConfBuilder(ImagePyramidViewConfBuilder):
    """Base class with shared methods for different SPRM subclasses,
    like SPRMJSONViewConfBuilder and SPRMAnnDataViewConfBuilder
    https://portal.hubmapconsortium.org/search?mapped_data_types[0]=CODEX%20%5BCytokit%20%2B%20SPRM%5D&entity_type[0]=Dataset
    """

    def _get_full_image_path(self):
        return f"{self._imaging_path_regex}/{self._image_name}" + r"\.ome\.tiff?"

    def _check_sprm_image(self, path_regex):
        """Check whether or not there is a matching SPRM image at a path.
        :param str path_regex: The path to look for the images
        :rtype: str The found image
        """
        file_paths_found = self._get_file_paths()
        found_image_files = get_matches(file_paths_found, path_regex)
        if len(found_image_files) != 1:
            message = f'Found {len(found_image_files)} image files for SPRM uuid "{self._uuid}".'
            raise FileNotFoundError(message)
        found_image_file = found_image_files[0]
        return found_image_file

    def _get_ometiff_image_wrapper(self, found_image_file, found_image_path):
        """Create a OmeTiffWrapper object for an image, including offsets.json after calling
        _get_img_and_offset_url on the arguments to this function.
        :param str found_image_file: The path to look for the image itself
        :param str found_image_path: The folder to be replaced with the offsets path
        """
        img_url, offsets_url = self._get_img_and_offset_url(
            found_image_file, re.escape(found_image_path),
        )
        return OmeTiffWrapper(
            img_url=img_url, offsets_url=offsets_url, name=self._image_name
        )


class SPRMJSONViewConfBuilder(SPRMViewConfBuilder):
    """Wrapper class for generating "first generation" non-stitched JSON-backed
    SPRM Vitessce configurations, like
    https://portal.hubmapconsortium.org/browse/dataset/dc31a6d06daa964299224e9c8d6cafb3
    """

    def __init__(self, entity, groups_token, assets_endpoint, **kwargs):
        # All "file" Vitessce objects that do not have wrappers.
        super().__init__(entity, groups_token, assets_endpoint, **kwargs)
        # These are both something like R001_X009_Y009 because
        # there is no mask used here or shared name with the mask data.
        self._base_name = kwargs["base_name"]
        self._image_name = kwargs["base_name"]
        self._imaging_path_regex = kwargs["imaging_path"]
        self._files = [
            {
                "rel_path": f"{SPRM_JSON_DIR}/" + f"{self._base_name}.cells.json",
                "file_type": ft.CELLS_JSON,
                "data_type": dt.CELLS,
            },
            {
                "rel_path": f"{SPRM_JSON_DIR}/" + f"{self._base_name}.cell-sets.json",
                "file_type": ft.CELL_SETS_JSON,
                "data_type": dt.CELL_SETS,
            },
            {
                "rel_path": f"{SPRM_JSON_DIR}/" + f"{self._base_name}.clusters.json",
                "file_type": "clusters.json",
                "data_type": dt.EXPRESSION_MATRIX,
            },
        ]

    def get_conf_cells(self):
        found_image_file = self._check_sprm_image(self._get_full_image_path())
        vc = VitessceConfig(name=self._base_name)
        dataset = vc.add_dataset(name="SPRM")
        image_wrapper = self._get_ometiff_image_wrapper(found_image_file, self._imaging_path_regex)
        dataset = dataset.add_object(image_wrapper)
        file_paths_found = self._get_file_paths()
        if self._files[0]["rel_path"] not in file_paths_found:
            # This tile has no segmentations,
            # so only show Spatial component without cells sets, genes etc.
            vc = self._setup_view_config_raster(vc, dataset, disable_3d=[self._image_name])
        else:
            # This tile has segmentations so show the analysis results.
            for file in self._files:
                path = file["rel_path"]
                if path not in file_paths_found:
                    message = f'SPRM file {path} with uuid "{self._uuid}" not found as expected.'
                    raise FileNotFoundError(message)
                dataset_file = self._replace_url_in_file(file)
                dataset = dataset.add_file(**(dataset_file))
            vc = self._setup_view_config_raster_cellsets_expression_segmentation(
                vc, dataset
            )
        return get_conf_cells(vc, f'TODO: Confirm that this notebook works! {type(self).__name__}')

    def _setup_view_config_raster_cellsets_expression_segmentation(
            self, vc, dataset):
        vc.add_view(cm.SPATIAL, dataset=dataset, x=3, y=0, w=7, h=8)
        vc.add_view(cm.DESCRIPTION, dataset=dataset, x=0, y=8, w=3, h=4)
        vc.add_view(cm.LAYER_CONTROLLER, dataset=dataset, x=0, y=0, w=3, h=8).set_props(
            disable3d=[self._image_name]
        )
        vc.add_view(cm.CELL_SETS, dataset=dataset, x=10, y=5, w=2, h=7)
        vc.add_view(cm.GENES, dataset=dataset, x=10, y=0, w=2, h=5).set_props(
            variablesLabelOverride="antigen"
        )
        vc.add_view(cm.HEATMAP, dataset=dataset, x=3, y=8, w=7, h=4).set_props(
            transpose=True, variablesLabelOverride="antigen"
        )
        return vc


class SPRMAnnDataViewConfBuilder(SPRMViewConfBuilder):
    """Wrapper class for generating "second generation"
    stitched AnnData-backed SPRM Vitessce configurations,
    like the dataset derived from
    https://portal.hubmapconsortium.org/browse/dataset/1c33472c68c4fb40f531b39bf6310f2d

    :param \\*\\*kwargs: { imaging_path: str, mask_path: str } for the paths
    of the image and mask relative to image_pyramid_regex
    """

    def __init__(self, entity, groups_token, assets_endpoint, **kwargs):
        super().__init__(entity, groups_token, assets_endpoint, **kwargs)
        self._base_name = kwargs["base_name"]
        self._mask_name = kwargs["mask_name"]
        self._image_name = kwargs["image_name"]
        self._imaging_path_regex = f"{self.image_pyramid_regex}/{kwargs['imaging_path']}"
        self._mask_path_regex = f"{self.image_pyramid_regex}/{kwargs['mask_path']}"

    def _get_bitmask_image_path(self):
        return f"{self._mask_path_regex}/{self._mask_name}" + r"\.ome\.tiff?"

    def _get_ometiff_mask_wrapper(self, found_bitmask_file):
        bitmask_img_url, bitmask_offsets_url = self._get_img_and_offset_url(
            found_bitmask_file, self.image_pyramid_regex,
        )
        return OmeTiffWrapper(
            img_url=bitmask_img_url,
            offsets_url=bitmask_offsets_url,
            name=self._mask_name,
            is_bitmask=True
        )

    def get_conf_cells(self):
        vc = VitessceConfig(name=self._image_name)
        dataset = vc.add_dataset(name="SPRM")
        file_paths_found = self._get_file_paths()
        zarr_path = f"anndata-zarr/{self._image_name}-anndata.zarr"
        # Use the group as a proxy for presence of the rest of the zarr store.
<<<<<<< HEAD
        if f"{zarr_path}/.zgroup" not in file_paths_found:
            message = f"SPRM assay with uuid {self._uuid} has no matching .zarr store"
=======
        if f"{zarr_path}/.zgroup" not in file_paths_found:  # pragma: no cover
            message = f"SPRM assay with uuid {self._uuid} has no .zarr store at {zarr_path}"
>>>>>>> d7f79a2f
            raise FileNotFoundError(message)
        adata_url = self._build_assets_url(zarr_path, use_token=False)
        # https://github.com/hubmapconsortium/portal-containers/blob/master/containers/sprm-to-anndata
        # has information on how these keys are generated.
        obs_keys = [
            "Cell K-Means [tSNE_All_Features]",
            "Cell K-Means [Mean-All-SubRegions] Expression",
            "Cell K-Means [Mean] Expression",
            "Cell K-Means [Shape-Vectors]",
            "Cell K-Means [Texture]",
            "Cell K-Means [Total] Expression",
            "Cell K-Means [Covariance] Expression",
        ]
        anndata_wrapper = AnnDataWrapper(
            mappings_obsm=["tsne"],
            mappings_obsm_names=["t-SNE"],
            adata_url=adata_url,
            spatial_centroid_obsm="xy",
            cell_set_obs=obs_keys,
            expression_matrix="X",
            factors_obs=obs_keys,
            request_init=self._get_request_init(),
        )
        dataset = dataset.add_object(anndata_wrapper)
        found_image_file = self._check_sprm_image(self._get_full_image_path())
        image_wrapper = self._get_ometiff_image_wrapper(found_image_file, self.image_pyramid_regex)
        found_bitmask_file = self._check_sprm_image(self._get_bitmask_image_path())
        bitmask_wrapper = self._get_ometiff_mask_wrapper(found_bitmask_file)
        dataset = dataset.add_object(MultiImageWrapper([image_wrapper, bitmask_wrapper]))
        vc = self._setup_view_config_raster_cellsets_expression_segmentation(
            vc, dataset
        )
        return get_conf_cells(vc, f'TODO: Confirm that this notebook works! {type(self).__name__}')

    def _setup_view_config_raster_cellsets_expression_segmentation(self, vc, dataset):
        vc.add_view(cm.SPATIAL, dataset=dataset, x=3, y=0, w=4, h=8)
        vc.add_view(cm.SCATTERPLOT, dataset=dataset, mapping="t-SNE", x=7, y=0, w=3, h=8)
        vc.add_view(cm.DESCRIPTION, dataset=dataset, x=0, y=8, w=3, h=4)
        vc.add_view(cm.LAYER_CONTROLLER, dataset=dataset, x=0, y=0, w=3, h=8)
        vc.add_view(cm.CELL_SETS, dataset=dataset, x=10, y=5, w=2, h=7)
        vc.add_view(cm.GENES, dataset=dataset, x=10, y=0, w=2, h=5).set_props(
            variablesLabelOverride="antigen"
        )
        vc.add_view(cm.HEATMAP, dataset=dataset, x=3, y=8, w=7, h=4).set_props(
            variablesLabelOverride="antigen", transpose=True
        )
        return vc


class MultiImageSPRMAnndataViewConfigError(Exception):
    """Raised when one of the individual SPRM view configs errors out"""
    pass


class MultiImageSPRMAnndataViewConfBuilder(ViewConfBuilder):
    """Wrapper class for generating multiple "second generation" AnnData-backed SPRM
    Vitessce configurations via SPRMAnnDataViewConfBuilder,
    used for datasets with multiple regions.
    """

    def __init__(self, entity, groups_token, assets_endpoint, **kwargs):
        super().__init__(entity, groups_token, assets_endpoint, **kwargs)
        self._expression_id = 'expr'
        self._mask_id = 'mask'
        self._image_pyramid_subdir = SPRM_PYRAMID_SUBDIR
        self._mask_pyramid_subdir = SPRM_PYRAMID_SUBDIR.replace(
            self._expression_id, self._mask_id
        )

    def _find_ids(self):
        """Search the image pyramid directory for all of the names of OME-TIFF files
        to use as unique identifiers.
        """
        file_paths_found = [file["rel_path"] for file in self._entity["files"]]
<<<<<<< HEAD
        found_regions = get_matches(file_paths_found, STITCHED_REGEX)
        if len(found_regions) == 0:
            raise FileNotFoundError(
                f"Cytokit SPRM assay with uuid {self._uuid} has no matching regions; "
                f"No file matches for '{STITCHED_REGEX}'."
=======
        full_pyramid_path = IMAGE_PYRAMID_DIR + "/" + self._image_pyramid_subdir
        pyramid_files = [file for file in file_paths_found if full_pyramid_path in file]
        found_ids = [Path(image_path).name.replace('.ome.tiff', '').replace(
            '.ome.tif', '').replace('_' + self._expression_id, '') for image_path in pyramid_files]
        if len(found_ids) == 0:
            raise FileNotFoundError(  # pragma: no cover
                f"Could not find images of the SPRM analysis with uuid {self._uuid}"
>>>>>>> d7f79a2f
            )
        return found_ids

    def get_conf_cells(self):
        found_ids = self._find_ids()
        confs = []
        for id in sorted(found_ids):
            vc = SPRMAnnDataViewConfBuilder(
                entity=self._entity,
                groups_token=self._groups_token,
                assets_endpoint=self._assets_endpoint,
                base_name=id,
                imaging_path=self._image_pyramid_subdir,
                mask_path=self._mask_pyramid_subdir,
                image_name=f"{id}_{self._expression_id}",
                mask_name=f"{id}_{self._mask_id}"
            )
            conf = vc.get_conf_cells().conf
            if conf == {}:
                raise MultiImageSPRMAnndataViewConfigError(  # pragma: no cover
                    f"Cytokit SPRM assay with uuid {self._uuid} has empty view\
                        config for id '{id}'"
                )
            confs.append(conf)
        vc = confs if len(confs) > 1 else confs[0]
        return get_conf_cells(vc, f'TODO: Confirm that this notebook works! {type(self).__name__}')


class StitchedCytokitSPRMViewConfBuilder(MultiImageSPRMAnndataViewConfBuilder):
    """Wrapper class for generating multiple "second generation" stitched AnnData-backed SPRM
    Vitessce configurations via SPRMAnnDataViewConfBuilder,
    used for datasets with multiple regions.
    These are from post-August 2020 Cytokit datasets (stitched).
    """

    # Need to override base class settings due to different directory structure
    def __init__(self, entity, groups_token, assets_endpoint, **kwargs):
        super().__init__(entity, groups_token, assets_endpoint, **kwargs)
        self._image_pyramid_subdir = STITCHED_IMAGE_DIR
        # The ids don't match exactly with the replacement because all image files have
        # stitched_expressions appended while the subdirectory only has /stitched/
        self._expression_id = 'stitched_expressions'
        self._mask_pyramid_subdir = STITCHED_IMAGE_DIR.replace(
            'expressions', 'mask'
        )
        self._mask_id = 'stitched_mask'


class TiledSPRMViewConfBuilder(ViewConfBuilder):
    """Wrapper class for generating many "first generation"
    non-stitched JSON-backed SPRM Vitessce configurations,
    one per tile per region, via SPRMJSONViewConfBuilder.
    """

    def get_conf_cells(self):
        file_paths_found = [file["rel_path"] for file in self._entity["files"]]
        found_tiles = (get_matches(file_paths_found, TILE_REGEX)
                       or get_matches(file_paths_found, STITCHED_REGEX))
        if len(found_tiles) == 0:  # pragma: no cover
            message = f'Cytokit SPRM assay with uuid {self._uuid} has no matching tiles'
            raise FileNotFoundError(message)
        confs = []
        for tile in sorted(found_tiles):
            vc = SPRMJSONViewConfBuilder(
                entity=self._entity,
                groups_token=self._groups_token,
                assets_endpoint=self._assets_endpoint,
                base_name=tile,
                imaging_path=CODEX_TILE_DIR
            )
            conf = vc.get_conf_cells().conf
            if conf == {}:  # pragma: no cover
                message = f'Cytokit SPRM assay with uuid {self._uuid} has empty view config'
                raise CytokitSPRMViewConfigError(message)
            confs.append(conf)
        return get_conf_cells(
            confs, f'TODO: Confirm that this notebook works! {type(self).__name__}')<|MERGE_RESOLUTION|>--- conflicted
+++ resolved
@@ -173,13 +173,8 @@
         file_paths_found = self._get_file_paths()
         zarr_path = f"anndata-zarr/{self._image_name}-anndata.zarr"
         # Use the group as a proxy for presence of the rest of the zarr store.
-<<<<<<< HEAD
         if f"{zarr_path}/.zgroup" not in file_paths_found:
-            message = f"SPRM assay with uuid {self._uuid} has no matching .zarr store"
-=======
-        if f"{zarr_path}/.zgroup" not in file_paths_found:  # pragma: no cover
             message = f"SPRM assay with uuid {self._uuid} has no .zarr store at {zarr_path}"
->>>>>>> d7f79a2f
             raise FileNotFoundError(message)
         adata_url = self._build_assets_url(zarr_path, use_token=False)
         # https://github.com/hubmapconsortium/portal-containers/blob/master/containers/sprm-to-anndata
@@ -254,21 +249,13 @@
         to use as unique identifiers.
         """
         file_paths_found = [file["rel_path"] for file in self._entity["files"]]
-<<<<<<< HEAD
-        found_regions = get_matches(file_paths_found, STITCHED_REGEX)
-        if len(found_regions) == 0:
-            raise FileNotFoundError(
-                f"Cytokit SPRM assay with uuid {self._uuid} has no matching regions; "
-                f"No file matches for '{STITCHED_REGEX}'."
-=======
         full_pyramid_path = IMAGE_PYRAMID_DIR + "/" + self._image_pyramid_subdir
         pyramid_files = [file for file in file_paths_found if full_pyramid_path in file]
         found_ids = [Path(image_path).name.replace('.ome.tiff', '').replace(
             '.ome.tif', '').replace('_' + self._expression_id, '') for image_path in pyramid_files]
         if len(found_ids) == 0:
-            raise FileNotFoundError(  # pragma: no cover
+            raise FileNotFoundError(
                 f"Could not find images of the SPRM analysis with uuid {self._uuid}"
->>>>>>> d7f79a2f
             )
         return found_ids
 
